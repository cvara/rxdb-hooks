--- conflicted
+++ resolved
@@ -1,7 +1,4 @@
 import React, { FC } from 'react';
-<<<<<<< HEAD
-import RxDB, { RxDatabase, isRxDocument, RxCollection } from 'rxdb';
-=======
 import {
 	RxDatabase,
 	RxCollection,
@@ -10,7 +7,6 @@
 	addRxPlugin,
 	isRxDatabase,
 } from 'rxdb';
->>>>>>> cab44660
 import memoryAdapter from 'pouchdb-adapter-memory';
 
 addRxPlugin(memoryAdapter);
@@ -21,11 +17,7 @@
 }
 
 export const createDatabase = async (): Promise<RxDatabase> => {
-<<<<<<< HEAD
-	const db = await RxDB.create({
-=======
 	const db = await createRxDatabase({
->>>>>>> cab44660
 		name: 'test_database',
 		adapter: 'memory',
 	});
@@ -37,28 +29,6 @@
 	documents: Character[],
 	collectionName = 'test_collection'
 ): Promise<RxCollection> => {
-<<<<<<< HEAD
-	const collection = await db.collection({
-		name: collectionName,
-		schema: {
-			title: 'characters',
-			version: 0,
-			type: 'object',
-			properties: {
-				id: {
-					type: 'string',
-					primary: true,
-				},
-				name: {
-					type: 'string',
-					index: true,
-				},
-				affiliation: {
-					type: 'string',
-				},
-				age: {
-					type: 'integer',
-=======
 	const collection = await db.addCollections({
 		[collectionName]: {
 			schema: {
@@ -79,19 +49,13 @@
 					age: {
 						type: 'integer',
 					},
->>>>>>> cab44660
 				},
 				indexes: ['name'],
 			},
 		},
 	});
-<<<<<<< HEAD
-	await collection.bulkInsert(documents);
-	return collection;
-=======
 	await collection[collectionName].bulkInsert(documents);
 	return collection[collectionName];
->>>>>>> cab44660
 };
 
 export const setup = async (
